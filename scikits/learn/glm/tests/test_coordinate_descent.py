# Authors: Olivier Grisel <olivier.grisel@ensta.org>
#          Alexandre Gramfort <alexandre.gramfort@inria.fr>
# License: BSD Style.


import numpy as np
from numpy.testing import *
from nose.tools import *

<<<<<<< HEAD
from ..coordinate_descent import Lasso, LassoPath, lasso_path
from ..coordinate_descent import ElasticNet, ElasticNetPath, enet_path

def test_Lasso_toy():
    """
    Test Lasso on a toy example for various values of alpha.

    When validating this against glmnet notice that glmnet divides it
    against nobs.
    """

    X = [[-1], [0], [1]]
    Y = [-1, 0, 1]       # just a straight line
    T = [[2], [3], [4]]  # test sample

    clf = Lasso(alpha=0)
    clf.fit(X, Y)
    pred = clf.predict(T)
    assert_array_almost_equal(clf.coef_, [1])
    assert_array_almost_equal(pred, [2, 3, 4])
    assert_almost_equal(clf.dual_gap_,  0)

    clf = Lasso(alpha=0.1)
    clf.fit(X, Y)
    pred = clf.predict(T)
    assert_array_almost_equal(clf.coef_, [.85])
    assert_array_almost_equal(pred, [ 1.7 ,  2.55,  3.4 ])
    assert_almost_equal(clf.dual_gap_, 0)

    clf = Lasso(alpha=0.5)
    clf.fit(X, Y)
    pred = clf.predict(T)
    assert_array_almost_equal(clf.coef_, [.25])
    assert_array_almost_equal(pred, [0.5, 0.75, 1.])
    assert_almost_equal(clf.dual_gap_, 0)

    clf = Lasso(alpha=1)
    clf.fit(X, Y)
    pred = clf.predict(T)
    assert_array_almost_equal(clf.coef_, [.0])
    assert_array_almost_equal(pred, [0, 0, 0])
    assert_almost_equal(clf.dual_gap_, 0)


def test_Enet_toy():
    """
    Test ElasticNet for various parameters of alpha and rho.

    Actualy, the parameters alpha = 0 should not be alowed. However,
    we test it as a border case.
    """

    X = [[-1], [0], [1]]
    Y = [-1, 0, 1]       # just a straight line
    T = [[2], [3], [4]]  # test sample

    # this should be the same as lasso
    clf = ElasticNet(alpha=0, rho=1.0)
    clf.fit(X, Y)
    pred = clf.predict(T)
    assert_array_almost_equal(clf.coef_, [1])
    assert_array_almost_equal(pred, [2, 3, 4])
    assert_almost_equal(clf.dual_gap_, 0)

    # clf = ElasticNet(alpha=0.5, rho=0.3)
    # clf.fit(X, Y, maxit=1000)
    # pred = clf.predict(T)
    # assert_array_almost_equal(clf.coef_, [0.531], decimal=3)
    # assert_array_almost_equal(pred, [1.104, 1.656, 2.208], decimal=3)
    # assert_almost_equal(clf.dual_gap_, 0)

    clf = ElasticNet(alpha=0.5, rho=0.5)
    clf.fit(X, Y)
    pred = clf.predict(T)
    # assert_array_almost_equal(clf.coef_, [0.5])
    # assert_array_almost_equal(pred, [1, 1.5, 2.])
    assert_almost_equal(clf.dual_gap_, 0)


def test_lasso_path_early_stopping():

    # build an ill-posed linear regression problem with many noisy features and
    # comparatively few samples
    n_samples, n_features, maxit = 50, 200, 30
    np.random.seed(0)
    w = np.random.randn(n_features)
    w[10:] = 0.0 # only the top 10 features are impacting the model
    X = np.random.randn(n_samples, n_features)
    y = np.dot(X, w)

    clf = LassoPath(n_alphas=100, eps=1e-3).fit(
        X, y, maxit=maxit, store_path=True)
    assert_equal(len(clf.path_), 52)
    assert_almost_equal(clf.alpha, 0.07, 2) # James Bond!

    # sanity check
    assert_almost_equal(clf.path_[-1].alpha, clf.alpha)
    assert_array_almost_equal(clf.path_[-1].coef_, clf.coef_)

    # test set
    X_test = np.random.randn(n_samples, n_features)
    y_test = np.dot(X_test, w)
    rmse = np.sqrt(((y_test - clf.predict(X_test)) ** 2).mean())
    assert_almost_equal(rmse, 0.35, 2)

    # check that storing the path is not mandatory and yields the same results
    clf2 = LassoPath(n_alphas=100, eps=1e-3).fit(
        X, y, maxit=maxit, store_path=False)
    assert_almost_equal(clf2.alpha, clf.alpha)
    assert_array_almost_equal(clf2.coef_, clf.coef_)
    assert_equals(clf2.path_, [])


def test_enet_path_early_stopping():

    # build an ill-posed linear regression problem with many noisy features and
    # comparatively few samples
    n_samples, n_features, maxit = 50, 200, 50
    np.random.seed(0)
    w = np.random.randn(n_features)
    w[10:] = 0.0 # only the top 10 features are impacting the model
    X = np.random.randn(n_samples, n_features)
    y = np.dot(X, w)

    clf = ElasticNetPath(n_alphas=100, eps=1e-3, model_params={"rho": 0.99})
    clf.fit(X, y, maxit=maxit, store_path=True)
    assert_equal(len(clf.path_), 51)
    assert_almost_equal(clf.alpha, 0.08, 2)

    # sanity check
    assert_almost_equal(clf.path_[-1].alpha, clf.alpha)
    assert_array_almost_equal(clf.path_[-1].coef_, clf.coef_)

    # test set
    X_test = np.random.randn(n_samples, n_features)
    y_test = np.dot(X_test, w)
    rmse = np.sqrt(((y_test - clf.predict(X_test)) ** 2).mean())
    assert_almost_equal(rmse, 0.37, 2)

    # check that storing the path is not mandatory and yields the same results
    clf2 = ElasticNetPath(n_alphas=100, eps=1e-3, model_params={"rho": 0.99})
    clf2.fit(X, y, maxit=maxit, store_path=False)
    assert_almost_equal(clf2.alpha, clf.alpha)
    assert_array_almost_equal(clf2.coef_, clf.coef_)
    assert_equals(clf2.path_, [])

=======
from ..coordinate_descent import Lasso, lasso_path
from ..coordinate_descent import ElasticNet, enet_path

def test_Lasso_toy():
    """
    test predict on a toy example.

    When validating this against glmnet notice that glmnet divides it
    against nobs.
    """

    X = [[-1], [0], [1]]
    Y = [-1, 0, 1]       # just a straight line
    T = [[2], [3], [4]]  # test sample

    clf = Lasso(alpha=0)
    clf.fit(X, Y)
    pred = clf.predict(T)
    assert_array_almost_equal(clf.coef_, [1])
    assert_array_almost_equal(pred, [2, 3, 4])
    assert clf.dual_gap_ == 0.

    clf = Lasso(alpha=0.1)
    clf.fit(X, Y)
    pred = clf.predict(T)
    # assert_array_almost_equal(clf.coef_, [.95])
    # assert_array_almost_equal(pred, [1.9, 2.85, 3.8])
    assert clf.dual_gap_ == 0.

    clf = Lasso(alpha=0.5)
    clf.fit(X, Y)
    pred = clf.predict(T)
    # assert_array_almost_equal(clf.coef_, [.75])
    # assert_array_almost_equal(pred, [1.5, 2.25, 3.])
    assert clf.dual_gap_ == 0.

    clf = Lasso(alpha=1)
    clf.fit(X, Y)
    pred = clf.predict(T)
    # assert_array_almost_equal(clf.coef_, [.5])
    # assert_array_almost_equal(pred, [1, 1.5, 2.])
    assert clf.dual_gap_ == 0.


def test_Enet_toy():
    """
    Test ElasticNet for various parameters of alpha and rho.

    Actualy, the parameters alpha = 0 should not be alowed. However,
    we test it as a border case.
    """

    X = [[-1], [0], [1]]
    Y = [-1, 0, 1]       # just a straight line
    T = [[2], [3], [4]]  # test sample

    # this should be the same as lasso
    clf = ElasticNet(alpha=0, rho=1.0)
    clf.fit(X, Y)
    pred = clf.predict(T)
    # assert_array_almost_equal(clf.coef_, [1])
    # assert_array_almost_equal(pred, [2, 3, 4])
    assert clf.dual_gap_ == 0.

    clf = ElasticNet(alpha=0.5, rho=0.5)
    clf.fit(X, Y)
    pred = clf.predict(T)
    # assert_array_almost_equal(clf.coef_, [0.5])
    # assert_array_almost_equal(pred, [1, 1.5, 2.])
    assert 0 < clf.dual_gap_ < 1e-10
>>>>>>> 72d51be8

# def test_lasso_path():
#     """
#     Test for the complete lasso path.
<<<<<<< HEAD
#
=======
# 
>>>>>>> 72d51be8
#     As the weigths_lasso array is quite big, we only test at the first
#     & last index.
#     """
#     n_samples, n_features, maxit = 5, 10, 30
#     np.random.seed(0)
#     Y = np.random.randn(n_samples)
#     X = np.random.randn(n_samples, n_features)
<<<<<<< HEAD
#
=======
# 
>>>>>>> 72d51be8
#     alphas_lasso, weights_lasso = lasso_path(X, Y, n_alphas = 10, tol=1e-3)
#     assert_array_almost_equal(alphas_lasso,
#                               [ 4.498, 4.363, 4.232, 4.105, 3.982,
#                               3.863, 3.747, 3.634, 3.525, 3.420],
#                               decimal=3)
<<<<<<< HEAD
#
#     assert weights_lasso.shape == (10, 10)
#
#     assert_array_almost_equal(weights_lasso[0],
#                               [0, 0, 0, 0, 0 , -0.016, 0, 0, 0, 0],
#                               decimal=3)
#
#     assert_array_almost_equal(weights_lasso[9],
#                               [-0.038, 0, 0, 0, 0, -0.148, 0, -0.095, 0, 0],
#                               decimal=3)
#
=======
# 
#     assert weights_lasso.shape == (10, 10)
# 
#     assert_array_almost_equal(weights_lasso[0],
#                               [0, 0, 0, 0, 0 , -0.016, 0, 0, 0, 0],
#                               decimal=3)
# 
#     assert_array_almost_equal(weights_lasso[9],
#                               [-0.038, 0, 0, 0, 0, -0.148, 0, -0.095, 0, 0],
#                               decimal=3)
# 
>>>>>>> 72d51be8
# def test_enet_path():
#     n_samples, n_features, maxit = 5, 10, 30
#     np.random.seed(0)
#     Y = np.random.randn(n_samples)
#     X = np.random.randn(n_samples, n_features)
<<<<<<< HEAD
#
=======
# 
>>>>>>> 72d51be8
#     alphas_enet, weights_enet = enet_path(X, Y, n_alphas = 10, tol=1e-3)
#     assert_array_almost_equal(alphas_enet,
#                               [ 4.498, 4.363, 4.232, 4.105, 3.982,
#                               3.863, 3.747, 3.634, 3.525, 3.420],
#                               decimal=3)
<<<<<<< HEAD
#
#     assert weights_enet.shape == (10, 10)
#
#     assert_array_almost_equal(weights_enet[0],
#                               [0, 0, 0, 0, 0 , -0.016, 0, 0, 0, 0],
#                               decimal=3)
#
=======
# 
#     assert weights_enet.shape == (10, 10)
# 
#     assert_array_almost_equal(weights_enet[0],
#                               [0, 0, 0, 0, 0 , -0.016, 0, 0, 0, 0],
#                               decimal=3)
# 
>>>>>>> 72d51be8
#     assert_array_almost_equal(weights_enet[9],
#                               [-0.028, 0, 0, 0, 0, -0.131, 0, -0.081, 0, 0],
#                               decimal=3)<|MERGE_RESOLUTION|>--- conflicted
+++ resolved
@@ -7,7 +7,6 @@
 from numpy.testing import *
 from nose.tools import *
 
-<<<<<<< HEAD
 from ..coordinate_descent import Lasso, LassoPath, lasso_path
 from ..coordinate_descent import ElasticNet, ElasticNetPath, enet_path
 
@@ -154,87 +153,10 @@
     assert_array_almost_equal(clf2.coef_, clf.coef_)
     assert_equals(clf2.path_, [])
 
-=======
-from ..coordinate_descent import Lasso, lasso_path
-from ..coordinate_descent import ElasticNet, enet_path
-
-def test_Lasso_toy():
-    """
-    test predict on a toy example.
-
-    When validating this against glmnet notice that glmnet divides it
-    against nobs.
-    """
-
-    X = [[-1], [0], [1]]
-    Y = [-1, 0, 1]       # just a straight line
-    T = [[2], [3], [4]]  # test sample
-
-    clf = Lasso(alpha=0)
-    clf.fit(X, Y)
-    pred = clf.predict(T)
-    assert_array_almost_equal(clf.coef_, [1])
-    assert_array_almost_equal(pred, [2, 3, 4])
-    assert clf.dual_gap_ == 0.
-
-    clf = Lasso(alpha=0.1)
-    clf.fit(X, Y)
-    pred = clf.predict(T)
-    # assert_array_almost_equal(clf.coef_, [.95])
-    # assert_array_almost_equal(pred, [1.9, 2.85, 3.8])
-    assert clf.dual_gap_ == 0.
-
-    clf = Lasso(alpha=0.5)
-    clf.fit(X, Y)
-    pred = clf.predict(T)
-    # assert_array_almost_equal(clf.coef_, [.75])
-    # assert_array_almost_equal(pred, [1.5, 2.25, 3.])
-    assert clf.dual_gap_ == 0.
-
-    clf = Lasso(alpha=1)
-    clf.fit(X, Y)
-    pred = clf.predict(T)
-    # assert_array_almost_equal(clf.coef_, [.5])
-    # assert_array_almost_equal(pred, [1, 1.5, 2.])
-    assert clf.dual_gap_ == 0.
-
-
-def test_Enet_toy():
-    """
-    Test ElasticNet for various parameters of alpha and rho.
-
-    Actualy, the parameters alpha = 0 should not be alowed. However,
-    we test it as a border case.
-    """
-
-    X = [[-1], [0], [1]]
-    Y = [-1, 0, 1]       # just a straight line
-    T = [[2], [3], [4]]  # test sample
-
-    # this should be the same as lasso
-    clf = ElasticNet(alpha=0, rho=1.0)
-    clf.fit(X, Y)
-    pred = clf.predict(T)
-    # assert_array_almost_equal(clf.coef_, [1])
-    # assert_array_almost_equal(pred, [2, 3, 4])
-    assert clf.dual_gap_ == 0.
-
-    clf = ElasticNet(alpha=0.5, rho=0.5)
-    clf.fit(X, Y)
-    pred = clf.predict(T)
-    # assert_array_almost_equal(clf.coef_, [0.5])
-    # assert_array_almost_equal(pred, [1, 1.5, 2.])
-    assert 0 < clf.dual_gap_ < 1e-10
->>>>>>> 72d51be8
-
 # def test_lasso_path():
 #     """
 #     Test for the complete lasso path.
-<<<<<<< HEAD
-#
-=======
-# 
->>>>>>> 72d51be8
+#
 #     As the weigths_lasso array is quite big, we only test at the first
 #     & last index.
 #     """
@@ -242,17 +164,12 @@
 #     np.random.seed(0)
 #     Y = np.random.randn(n_samples)
 #     X = np.random.randn(n_samples, n_features)
-<<<<<<< HEAD
-#
-=======
-# 
->>>>>>> 72d51be8
+#
 #     alphas_lasso, weights_lasso = lasso_path(X, Y, n_alphas = 10, tol=1e-3)
 #     assert_array_almost_equal(alphas_lasso,
 #                               [ 4.498, 4.363, 4.232, 4.105, 3.982,
 #                               3.863, 3.747, 3.634, 3.525, 3.420],
 #                               decimal=3)
-<<<<<<< HEAD
 #
 #     assert weights_lasso.shape == (10, 10)
 #
@@ -264,35 +181,27 @@
 #                               [-0.038, 0, 0, 0, 0, -0.148, 0, -0.095, 0, 0],
 #                               decimal=3)
 #
-=======
-# 
 #     assert weights_lasso.shape == (10, 10)
-# 
+#
 #     assert_array_almost_equal(weights_lasso[0],
 #                               [0, 0, 0, 0, 0 , -0.016, 0, 0, 0, 0],
 #                               decimal=3)
-# 
+#
 #     assert_array_almost_equal(weights_lasso[9],
 #                               [-0.038, 0, 0, 0, 0, -0.148, 0, -0.095, 0, 0],
 #                               decimal=3)
-# 
->>>>>>> 72d51be8
+#
 # def test_enet_path():
 #     n_samples, n_features, maxit = 5, 10, 30
 #     np.random.seed(0)
 #     Y = np.random.randn(n_samples)
 #     X = np.random.randn(n_samples, n_features)
-<<<<<<< HEAD
-#
-=======
-# 
->>>>>>> 72d51be8
+#
 #     alphas_enet, weights_enet = enet_path(X, Y, n_alphas = 10, tol=1e-3)
 #     assert_array_almost_equal(alphas_enet,
 #                               [ 4.498, 4.363, 4.232, 4.105, 3.982,
 #                               3.863, 3.747, 3.634, 3.525, 3.420],
 #                               decimal=3)
-<<<<<<< HEAD
 #
 #     assert weights_enet.shape == (10, 10)
 #
@@ -300,15 +209,6 @@
 #                               [0, 0, 0, 0, 0 , -0.016, 0, 0, 0, 0],
 #                               decimal=3)
 #
-=======
-# 
-#     assert weights_enet.shape == (10, 10)
-# 
-#     assert_array_almost_equal(weights_enet[0],
-#                               [0, 0, 0, 0, 0 , -0.016, 0, 0, 0, 0],
-#                               decimal=3)
-# 
->>>>>>> 72d51be8
 #     assert_array_almost_equal(weights_enet[9],
 #                               [-0.028, 0, 0, 0, 0, -0.131, 0, -0.081, 0, 0],
 #                               decimal=3)