--- conflicted
+++ resolved
@@ -43,7 +43,6 @@
    - :ref:`k_means` can now be run in parallel, using the `n_jobs` argument
      to either :ref:`k_means` or :class:`KMeans`, by `Robert Layton`_.
 
-<<<<<<< HEAD
    - Improved :ref:`cross_validation` and :ref:`grid_search` documentation
      and introduced the new :func:`cross_validation.train_test_split`
      helper function by `Olivier Grisel`_
@@ -59,11 +58,10 @@
    - Refactoring and simplication of the :ref:`text_feature_extraction`
      API and fixed a bug that caused possible negative IDF,
      by `Olivier Grisel`_.
-=======
+
    - Beam pruning option in :class:`_BaseHMM` module has been removed since it
      is difficult to cythonize. If you are interested in contributing a cython
      version, you can use the python version in the git history as a reference.
->>>>>>> e361207e
 
 
 API changes summary
