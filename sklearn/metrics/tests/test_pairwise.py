import numpy as np
from numpy import linalg

from scipy.sparse import dok_matrix, csr_matrix
from scipy.spatial.distance import cosine, cityblock, minkowski

from sklearn.utils.testing import assert_greater
from sklearn.utils.testing import assert_array_almost_equal
from sklearn.utils.testing import assert_almost_equal
from sklearn.utils.testing import assert_equal
from sklearn.utils.testing import assert_array_equal
from sklearn.utils.testing import assert_raises
from sklearn.utils.testing import assert_true

from sklearn.metrics.pairwise import euclidean_distances
from sklearn.metrics.pairwise import manhattan_distances
from sklearn.metrics.pairwise import linear_kernel
from sklearn.metrics.pairwise import chi2_kernel, additive_chi2_kernel
from sklearn.metrics.pairwise import polynomial_kernel
from sklearn.metrics.pairwise import rbf_kernel
from sklearn.metrics.pairwise import sigmoid_kernel
from sklearn.metrics.pairwise import cosine_similarity
from sklearn.metrics.pairwise import cosine_distances
from sklearn.metrics.pairwise import pairwise_distances
from sklearn.metrics.pairwise import pairwise_distances_argmin_min
from sklearn.metrics.pairwise import pairwise_distances_argmin
from sklearn.metrics.pairwise import pairwise_kernels
from sklearn.metrics.pairwise import PAIRWISE_KERNEL_FUNCTIONS
from sklearn.metrics.pairwise import PAIRWISE_DISTANCE_FUNCTIONS
from sklearn.metrics.pairwise import PAIRED_DISTANCES
from sklearn.metrics.pairwise import check_pairwise_arrays
from sklearn.metrics.pairwise import check_paired_arrays
from sklearn.metrics.pairwise import _parallel_pairwise
from sklearn.metrics.pairwise import paired_distances
from sklearn.metrics.pairwise import paired_euclidean_distances
from sklearn.metrics.pairwise import paired_manhattan_distances
from sklearn.preprocessing import normalize


def test_pairwise_distances():
    """ Test the pairwise_distance helper function. """
    rng = np.random.RandomState(0)
    # Euclidean distance should be equivalent to calling the function.
    X = rng.random_sample((5, 4))
    S = pairwise_distances(X, metric="euclidean")
    S2 = euclidean_distances(X)
    assert_array_almost_equal(S, S2)
    # Euclidean distance, with Y != X.
    Y = rng.random_sample((2, 4))
    S = pairwise_distances(X, Y, metric="euclidean")
    S2 = euclidean_distances(X, Y)
    assert_array_almost_equal(S, S2)
    # Test with tuples as X and Y
    X_tuples = tuple([tuple([v for v in row]) for row in X])
    Y_tuples = tuple([tuple([v for v in row]) for row in Y])
    S2 = pairwise_distances(X_tuples, Y_tuples, metric="euclidean")
    assert_array_almost_equal(S, S2)
    # "cityblock" uses sklearn metric, cityblock (function) is scipy.spatial.
    S = pairwise_distances(X, metric="cityblock")
    S2 = pairwise_distances(X, metric=cityblock)
    assert_equal(S.shape[0], S.shape[1])
    assert_equal(S.shape[0], X.shape[0])
    assert_array_almost_equal(S, S2)
    # The manhattan metric should be equivalent to cityblock.
    S = pairwise_distances(X, Y, metric="manhattan")
    S2 = pairwise_distances(X, Y, metric=cityblock)
    assert_equal(S.shape[0], X.shape[0])
    assert_equal(S.shape[1], Y.shape[0])
    assert_array_almost_equal(S, S2)
    # manhattan does not support sparse matrices atm.
    assert_raises(ValueError, pairwise_distances, csr_matrix(X),
                  metric="manhattan")
    # Low-level function for manhattan can divide in blocks to avoid
    # using too much memory during the broadcasting
    S3 = manhattan_distances(X, Y, size_threshold=10)
    assert_array_almost_equal(S, S3)
    # Test cosine as a string metric versus cosine callable
    # "cosine" uses sklearn metric, cosine (function) is scipy.spatial
    S = pairwise_distances(X, Y, metric="cosine")
    S2 = pairwise_distances(X, Y, metric=cosine)
    assert_equal(S.shape[0], X.shape[0])
    assert_equal(S.shape[1], Y.shape[0])
    assert_array_almost_equal(S, S2)
    # Tests that precomputed metric returns pointer to, and not copy of, X.
    S = np.dot(X, X.T)
    S2 = pairwise_distances(S, metric="precomputed")
    assert_true(S is S2)
    # Test with sparse X and Y,
    # currently only supported for euclidean and cosine
    X_sparse = csr_matrix(X)
    Y_sparse = csr_matrix(Y)
    S = pairwise_distances(X_sparse, Y_sparse, metric="euclidean")
    S2 = euclidean_distances(X_sparse, Y_sparse)
    assert_array_almost_equal(S, S2)
    S = pairwise_distances(X_sparse, Y_sparse, metric="cosine")
    S2 = cosine_distances(X_sparse, Y_sparse)
    assert_array_almost_equal(S, S2)
    # Test with scipy.spatial.distance metric, with a kwd
    kwds = {"p": 2.0}
    S = pairwise_distances(X, Y, metric="minkowski", **kwds)
    S2 = pairwise_distances(X, Y, metric=minkowski, **kwds)
    assert_array_almost_equal(S, S2)
    # same with Y = None
    kwds = {"p": 2.0}
    S = pairwise_distances(X, metric="minkowski", **kwds)
    S2 = pairwise_distances(X, metric=minkowski, **kwds)
    assert_array_almost_equal(S, S2)
    # Test that scipy distance metrics throw an error if sparse matrix given
    assert_raises(TypeError, pairwise_distances, X_sparse, metric="minkowski")
    assert_raises(TypeError, pairwise_distances, X, Y_sparse,
                  metric="minkowski")

    # Test that a value error is raised if the metric is unkown
    assert_raises(ValueError, pairwise_distances, X, Y, metric="blah")


def test_pairwise_parallel():
    rng = np.random.RandomState(0)
    for func in (np.array, csr_matrix):
        X = func(rng.random_sample((5, 4)))
        Y = func(rng.random_sample((3, 4)))

        S = euclidean_distances(X)
        S2 = _parallel_pairwise(X, None, euclidean_distances, n_jobs=-1)
        assert_array_almost_equal(S, S2)

        S = euclidean_distances(X, Y)
        S2 = _parallel_pairwise(X, Y, euclidean_distances, n_jobs=-1)
        assert_array_almost_equal(S, S2)


def test_pairwise_kernels():
    """ Test the pairwise_kernels helper function. """

    def callable_rbf_kernel(x, y, **kwds):
        """ Callable version of pairwise.rbf_kernel. """
        K = rbf_kernel(np.atleast_2d(x), np.atleast_2d(y), **kwds)
        return K

    rng = np.random.RandomState(0)
    X = rng.random_sample((5, 4))
    Y = rng.random_sample((2, 4))
    # Test with all metrics that should be in PAIRWISE_KERNEL_FUNCTIONS.
    test_metrics = ["rbf", "sigmoid", "polynomial", "linear", "chi2",
                    "additive_chi2"]
    for metric in test_metrics:
        function = PAIRWISE_KERNEL_FUNCTIONS[metric]
        # Test with Y=None
        K1 = pairwise_kernels(X, metric=metric)
        K2 = function(X)
        assert_array_almost_equal(K1, K2)
        # Test with Y=Y
        K1 = pairwise_kernels(X, Y=Y, metric=metric)
        K2 = function(X, Y=Y)
        assert_array_almost_equal(K1, K2)
        # Test with tuples as X and Y
        X_tuples = tuple([tuple([v for v in row]) for row in X])
        Y_tuples = tuple([tuple([v for v in row]) for row in Y])
        K2 = pairwise_kernels(X_tuples, Y_tuples, metric=metric)
        assert_array_almost_equal(K1, K2)

        # Test with sparse X and Y
        X_sparse = csr_matrix(X)
        Y_sparse = csr_matrix(Y)
        if metric in ["chi2", "additive_chi2"]:
            # these don't support sparse matrices yet
            assert_raises(ValueError, pairwise_kernels,
                          X_sparse, Y=Y_sparse, metric=metric)
            continue
        K1 = pairwise_kernels(X_sparse, Y=Y_sparse, metric=metric)
        assert_array_almost_equal(K1, K2)
    # Test with a callable function, with given keywords.
    metric = callable_rbf_kernel
    kwds = {}
    kwds['gamma'] = 0.1
    K1 = pairwise_kernels(X, Y=Y, metric=metric, **kwds)
    K2 = rbf_kernel(X, Y=Y, **kwds)
    assert_array_almost_equal(K1, K2)

    # callable function, X=Y
    K1 = pairwise_kernels(X, Y=X, metric=metric, **kwds)
    K2 = rbf_kernel(X, Y=X, **kwds)
    assert_array_almost_equal(K1, K2)


def test_pairwise_kernels_filter_param():
    rng = np.random.RandomState(0)
    X = rng.random_sample((5, 4))
    Y = rng.random_sample((2, 4))
    K = rbf_kernel(X, Y, gamma=0.1)
    params = {"gamma": 0.1, "blabla": ":)"}
    K2 = pairwise_kernels(X, Y, metric="rbf", filter_params=True, **params)
    assert_array_almost_equal(K, K2)

    assert_raises(TypeError, pairwise_kernels, X, Y, "rbf", **params)


<<<<<<< HEAD
def test_paired_distances():
    """ Test the pairwise_distance helper function. """
    rng = np.random.RandomState(0)
    # Euclidean distance should be equivalent to calling the function.
    X = rng.random_sample((5, 4))
    # Euclidean distance, with Y != X.
    Y = rng.random_sample((5, 4))
    for metric, func in PAIRED_DISTANCES.iteritems():
        S = paired_distances(X, Y, metric=metric)
        S2 = func(X, Y)
        assert_array_almost_equal(S, S2)
        if metric in PAIRWISE_DISTANCE_FUNCTIONS:
            # Check the the pairwise_distances implementation
            # gives the same value
            distances = PAIRWISE_DISTANCE_FUNCTIONS[metric](X, Y)
            distances = np.diag(distances)
            assert_array_almost_equal(distances, S)

    # Test that a value error is raised when the lengths of X and Y should not
    # differ
    Y = rng.random_sample((3, 4))
    assert_raises(ValueError, paired_distances, X, Y)
=======
def test_pairwise_distances_argmin_min():
    """ Check pairwise minimum distances computation for any metric"""
    X = [[0], [1]]
    Y = [[-1], [2]]

    Xsp = dok_matrix(X)
    Ysp = csr_matrix(Y)

    # euclidean metric
    D, E = pairwise_distances_argmin_min(X, Y, metric="euclidean")
    D2 = pairwise_distances_argmin(X, Y, metric="euclidean")
    assert_array_almost_equal(D, [0, 1])
    assert_array_almost_equal(D2, [0, 1])
    assert_array_almost_equal(D, [0, 1])
    assert_array_almost_equal(E, [1., 1.])

    # sparse matrix case
    Dsp, Esp = pairwise_distances_argmin_min(Xsp, Ysp, metric="euclidean")
    assert_array_equal(Dsp, D)
    assert_array_equal(Esp, E)
    # We don't want np.matrix here
    assert_equal(type(Dsp), np.ndarray)
    assert_equal(type(Esp), np.ndarray)

    # Non-euclidean sklearn metric
    D, E = pairwise_distances_argmin_min(X, Y, metric="manhattan")
    D2 = pairwise_distances_argmin(X, Y, metric="manhattan")
    assert_array_almost_equal(D, [0, 1])
    assert_array_almost_equal(D2, [0, 1])
    assert_array_almost_equal(E, [1., 1.])

    # sparse matrix case
    assert_raises(ValueError,
                  pairwise_distances_argmin_min, Xsp, Ysp, metric="manhattan")

    # Non-euclidean Scipy distance (callable)
    D, E = pairwise_distances_argmin_min(X, Y, metric=minkowski,
                                         metric_kwargs={"p": 2})
    assert_array_almost_equal(D, [0, 1])
    assert_array_almost_equal(E, [1., 1.])

    # Non-euclidean Scipy distance (string)
    D, E = pairwise_distances_argmin_min(X, Y, metric="minkowski",
                                         metric_kwargs={"p": 2})
    assert_array_almost_equal(D, [0, 1])
    assert_array_almost_equal(E, [1., 1.])

    # Compare with naive implementation
    rng = np.random.RandomState(0)
    X = rng.randn(97, 149)
    Y = rng.randn(111, 149)

    dist = pairwise_distances(X, Y, metric="manhattan")
    dist_orig_ind = dist.argmin(axis=0)
    dist_orig_val = dist[dist_orig_ind, range(len(dist_orig_ind))]

    dist_chunked_ind, dist_chunked_val = pairwise_distances_argmin_min(
        X, Y, axis=0, metric="manhattan", batch_size=50)
    np.testing.assert_almost_equal(dist_orig_ind, dist_chunked_ind, decimal=7)
    np.testing.assert_almost_equal(dist_orig_val, dist_chunked_val, decimal=7)
>>>>>>> 8a0b317d


def test_euclidean_distances():
    """ Check the pairwise Euclidean distances computation"""
    X = [[0]]
    Y = [[1], [2]]
    D = euclidean_distances(X, Y)
    assert_array_almost_equal(D, [[1., 2.]])

    X = csr_matrix(X)
    Y = csr_matrix(Y)
    D = euclidean_distances(X, Y)
    assert_array_almost_equal(D, [[1., 2.]])


# Paired distances

def test_paired_euclidean_distances():
    """ Check the paired Euclidean distances computation"""
    X = [[0], [0]]
    Y = [[1], [2]]
    D = paired_euclidean_distances(X, Y)
    assert_array_almost_equal(D, [1., 2.])


def test_paired_manhattan_distances():
    """ Check the paired manhattan distances computation"""
    X = [[0], [0]]
    Y = [[1], [2]]
    D = paired_manhattan_distances(X, Y)
    assert_array_almost_equal(D, [1., 2.])


def test_chi_square_kernel():
    rng = np.random.RandomState(0)
    X = rng.random_sample((5, 4))
    Y = rng.random_sample((10, 4))
    K_add = additive_chi2_kernel(X, Y)
    gamma = 0.1
    K = chi2_kernel(X, Y, gamma=gamma)
    assert_equal(K.dtype, np.float)
    for i, x in enumerate(X):
        for j, y in enumerate(Y):
            chi2 = -np.sum((x - y) ** 2 / (x + y))
            chi2_exp = np.exp(gamma * chi2)
            assert_almost_equal(K_add[i, j], chi2)
            assert_almost_equal(K[i, j], chi2_exp)

    # check diagonal is ones for data with itself
    K = chi2_kernel(Y)
    assert_array_equal(np.diag(K), 1)
    # check off-diagonal is < 1 but > 0:
    assert_true(np.all(K > 0))
    assert_true(np.all(K - np.diag(np.diag(K)) < 1))
    # check that float32 is preserved
    X = rng.random_sample((5, 4)).astype(np.float32)
    Y = rng.random_sample((10, 4)).astype(np.float32)
    K = chi2_kernel(X, Y)
    assert_equal(K.dtype, np.float32)

    # check integer type gets converted,
    # check that zeros are handled
    X = rng.random_sample((10, 4)).astype(np.int32)
    K = chi2_kernel(X, X)
    assert_true(np.isfinite(K).all())
    assert_equal(K.dtype, np.float)

    # check that kernel of similar things is greater than dissimilar ones
    X = [[.3, .7], [1., 0]]
    Y = [[0, 1], [.9, .1]]
    K = chi2_kernel(X, Y)
    assert_greater(K[0, 0], K[0, 1])
    assert_greater(K[1, 1], K[1, 0])

    # test negative input
    assert_raises(ValueError, chi2_kernel, [[0, -1]])
    assert_raises(ValueError, chi2_kernel, [[0, -1]], [[-1, -1]])
    assert_raises(ValueError, chi2_kernel, [[0, 1]], [[-1, -1]])

    # different n_features in X and Y
    assert_raises(ValueError, chi2_kernel, [[0, 1]], [[.2, .2, .6]])

    # sparse matrices
    assert_raises(ValueError, chi2_kernel, csr_matrix(X), csr_matrix(Y))
    assert_raises(ValueError, additive_chi2_kernel,
                  csr_matrix(X), csr_matrix(Y))


def test_kernel_symmetry():
    """ Valid kernels should be symmetric"""
    rng = np.random.RandomState(0)
    X = rng.random_sample((5, 4))
    for kernel in (linear_kernel, polynomial_kernel, rbf_kernel,
                   sigmoid_kernel, cosine_similarity):
        K = kernel(X, X)
        assert_array_almost_equal(K, K.T, 15)


def test_kernel_sparse():
    rng = np.random.RandomState(0)
    X = rng.random_sample((5, 4))
    X_sparse = csr_matrix(X)
    for kernel in (linear_kernel, polynomial_kernel, rbf_kernel,
                   sigmoid_kernel, cosine_similarity):
        K = kernel(X, X)
        K2 = kernel(X_sparse, X_sparse)
        assert_array_almost_equal(K, K2)


def test_linear_kernel():
    rng = np.random.RandomState(0)
    X = rng.random_sample((5, 4))
    K = linear_kernel(X, X)
    # the diagonal elements of a linear kernel are their squared norm
    assert_array_almost_equal(K.flat[::6], [linalg.norm(x) ** 2 for x in X])


def test_rbf_kernel():
    rng = np.random.RandomState(0)
    X = rng.random_sample((5, 4))
    K = rbf_kernel(X, X)
    # the diagonal elements of a rbf kernel are 1
    assert_array_almost_equal(K.flat[::6], np.ones(5))


def test_cosine_similarity():
    """ Test the cosine_similarity. """

    rng = np.random.RandomState(0)
    X = rng.random_sample((5, 4))
    Y = rng.random_sample((3, 4))
    Xcsr = csr_matrix(X)
    Ycsr = csr_matrix(Y)

    for X_, Y_ in ((X, None), (X, Y),
                   (Xcsr, None), (Xcsr, Ycsr)):
        # Test that the cosine is kernel is equal to a linear kernel when data
        # has been previously normalized by L2-norm.
        K1 = pairwise_kernels(X_, Y=Y_, metric="cosine")
        X_ = normalize(X_)
        if Y_ is not None:
            Y_ = normalize(Y_)
        K2 = pairwise_kernels(X_, Y=Y_, metric="linear")
        assert_array_almost_equal(K1, K2)


def test_check_dense_matrices():
    """ Ensure that pairwise array check works for dense matrices."""
    # Check that if XB is None, XB is returned as reference to XA
    XA = np.resize(np.arange(40), (5, 8))
    XA_checked, XB_checked = check_pairwise_arrays(XA, None)
    assert_true(XA_checked is XB_checked)
    assert_array_equal(XA, XA_checked)


def test_check_XB_returned():
    """ Ensure that if XA and XB are given correctly, they return as equal."""
    # Check that if XB is not None, it is returned equal.
    # Note that the second dimension of XB is the same as XA.
    XA = np.resize(np.arange(40), (5, 8))
    XB = np.resize(np.arange(32), (4, 8))
    XA_checked, XB_checked = check_pairwise_arrays(XA, XB)
    assert_array_equal(XA, XA_checked)
    assert_array_equal(XB, XB_checked)

    XB = np.resize(np.arange(40), (5, 8))
    XA_checked, XB_checked = check_paired_arrays(XA, XB)
    assert_array_equal(XA, XA_checked)
    assert_array_equal(XB, XB_checked)


def test_check_different_dimensions():
    """ Ensure an error is raised if the dimensions are different. """
    XA = np.resize(np.arange(45), (5, 9))
    XB = np.resize(np.arange(32), (4, 8))
    assert_raises(ValueError, check_pairwise_arrays, XA, XB)

    XB = np.resize(np.arange(4 * 9), (4, 9))
    assert_raises(ValueError, check_paired_arrays, XA, XB)


def test_check_invalid_dimensions():
    """ Ensure an error is raised on 1D input arrays. """
    XA = np.arange(45)
    XB = np.resize(np.arange(32), (4, 8))
    assert_raises(ValueError, check_pairwise_arrays, XA, XB)
    XA = np.resize(np.arange(45), (5, 9))
    XB = np.arange(32)
    assert_raises(ValueError, check_pairwise_arrays, XA, XB)


def test_check_sparse_arrays():
    """ Ensures that checks return valid sparse matrices. """
    rng = np.random.RandomState(0)
    XA = rng.random_sample((5, 4))
    XA_sparse = csr_matrix(XA)
    XB = rng.random_sample((5, 4))
    XB_sparse = csr_matrix(XB)
    XA_checked, XB_checked = check_pairwise_arrays(XA_sparse, XB_sparse)

    # compare their difference because testing csr matrices for
    # equality with '==' does not work as expected.
    assert_true(abs(XA_sparse - XA_checked).nnz == 0)
    assert_true(abs(XB_sparse - XB_checked).nnz == 0)

    XA_checked, XB_checked = check_pairwise_arrays(XA_sparse, XA_sparse)
    assert_true(XA_sparse == XB_checked)
    assert_true(abs(XA_sparse - XA_checked).nnz == 0)


def tuplify(X):
    """ Turns a numpy matrix (any n-dimensional array) into tuples."""
    s = X.shape
    if len(s) > 1:
        # Tuplify each sub-array in the input.
        return tuple(tuplify(row) for row in X)
    else:
        # Single dimension input, just return tuple of contents.
        return tuple(r for r in X)


def test_check_tuple_input():
    """ Ensures that checks return valid tuples. """
    rng = np.random.RandomState(0)
    XA = rng.random_sample((5, 4))
    XA_tuples = tuplify(XA)
    XB = rng.random_sample((5, 4))
    XB_tuples = tuplify(XB)
    XA_checked, XB_checked = check_pairwise_arrays(XA_tuples, XB_tuples)
    assert_array_equal(XA_tuples, XA_checked)
    assert_array_equal(XB_tuples, XB_checked)


def test_check_preserve_type():
    """ Ensures that type float32 is preserved. """
    XA = np.resize(np.arange(40), (5, 8)).astype(np.float32)
    XB = np.resize(np.arange(40), (5, 8)).astype(np.float32)

    XA_checked, XB_checked = check_pairwise_arrays(XA, None)
    assert_equal(XA_checked.dtype, np.float32)

    # both float32
    XA_checked, XB_checked = check_pairwise_arrays(XA, XB)
    assert_equal(XA_checked.dtype, np.float32)
    assert_equal(XB_checked.dtype, np.float32)

    # mismatched A
    XA_checked, XB_checked = check_pairwise_arrays(XA.astype(np.float),
                                                   XB)
    assert_equal(XA_checked.dtype, np.float)
    assert_equal(XB_checked.dtype, np.float)

    # mismatched B
    XA_checked, XB_checked = check_pairwise_arrays(XA,
                                                   XB.astype(np.float))
    assert_equal(XA_checked.dtype, np.float)
    assert_equal(XB_checked.dtype, np.float)<|MERGE_RESOLUTION|>--- conflicted
+++ resolved
@@ -195,7 +195,6 @@
     assert_raises(TypeError, pairwise_kernels, X, Y, "rbf", **params)
 
 
-<<<<<<< HEAD
 def test_paired_distances():
     """ Test the pairwise_distance helper function. """
     rng = np.random.RandomState(0)
@@ -218,7 +217,8 @@
     # differ
     Y = rng.random_sample((3, 4))
     assert_raises(ValueError, paired_distances, X, Y)
-=======
+
+
 def test_pairwise_distances_argmin_min():
     """ Check pairwise minimum distances computation for any metric"""
     X = [[0], [1]]
@@ -279,7 +279,6 @@
         X, Y, axis=0, metric="manhattan", batch_size=50)
     np.testing.assert_almost_equal(dist_orig_ind, dist_chunked_ind, decimal=7)
     np.testing.assert_almost_equal(dist_orig_val, dist_chunked_val, decimal=7)
->>>>>>> 8a0b317d
 
 
 def test_euclidean_distances():
